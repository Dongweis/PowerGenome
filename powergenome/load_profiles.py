"""
Hourly demand profiles
"""

import logging
from pathlib import Path
import pandas as pd

from powergenome.util import reverse_dict_of_lists, shift_wrap_profiles
from powergenome.external_data import make_demand_response_profiles

logger = logging.getLogger(__name__)


def make_load_curves(
    pudl_engine,
    settings,
    pudl_table="load_curves_epaipm",
    settings_agg_key="region_aggregations",
):

    # Settings has a dictionary of lists for regional aggregations. Need
    # to reverse this to use in a map method.
    region_agg_map = reverse_dict_of_lists(settings[settings_agg_key])

    # IPM regions to keep. Regions not in this list will be dropped from the
    # dataframe
    keep_regions = [
        x
        for x in settings["model_regions"] + list(region_agg_map)
        if x not in region_agg_map.values()
    ]

    # I'd rather use a sql query and only pull the regions of interest but
    # sqlalchemy doesn't allow table names to be parameterized.
    logger.info("Loading load curves from PUDL")
    load_curves = pd.read_sql_table(
        pudl_table, pudl_engine, columns=["region_id_epaipm", "time_index", "load_mw"]
    )

    load_curves = load_curves.loc[load_curves.region_id_epaipm.isin(keep_regions)]

    # Increase demand to account for load growth
    load_curves = add_load_growth(load_curves, settings)

    # Set a new column "region" to the old column values. Then replace values for any
    # regions that are being aggregated
    load_curves.loc[:, "region"] = load_curves.loc[:, "region_id_epaipm"]

    load_curves.loc[
        load_curves.region_id_epaipm.isin(region_agg_map.keys()), "region"
    ] = load_curves.loc[
        load_curves.region_id_epaipm.isin(region_agg_map.keys()), "region_id_epaipm"
    ].map(
        region_agg_map
    )

    logger.info("Aggregating load curves in grouped regions")
    load_curves_agg = load_curves.groupby(["region", "time_index"]).sum()

    lc_wide = load_curves_agg.unstack(level=0)
    lc_wide.columns = lc_wide.columns.droplevel()

    pst_offset = settings["target_region_pst_offset"]

    lc_wide = shift_wrap_profiles(lc_wide, pst_offset)

    lc_wide.index.name = "time_index"
    lc_wide.index = lc_wide.index + 1

    return lc_wide


def add_load_growth(load_curves, settings):

    load_map = reverse_dict_of_lists(settings["load_region_map"])

    load_growth_map = {
        ipm_region: settings["default_growth_rates"][load_region]
        for ipm_region, load_region in load_map.items()
    }

    for region, rate in (settings.get("alt_growth_rate") or {}).items():
        load_growth_map[region] = rate

    if settings.get("regular_load_growth_start_year"):
        # historical load growth

        demand_start = settings["aeo_hist_start_elec_demand"]
        demand_end = settings["aeo_hist_end_elec_demand"]

        if not all([key in demand_end for key in demand_start]):
            raise KeyError(
                "Error in keys for historical electricity demand. /n"
                "Not all keys in 'aeo_hist_start_elec_demand' are also in "
                "'aeo_hist_end_elec_demand'"
            )

        historic_growth_ratio = {
            region: demand_end[region] / demand_start[region] for region in demand_start
        }
        historic_growth_map = {
            ipm_region: historic_growth_ratio[load_region]
            for ipm_region, load_region in load_map.items()
        }

        for region in load_curves["region_id_epaipm"].unique():
            hist_growth_factor = historic_growth_map[region]
            load_curves.loc[
                load_curves["region_id_epaipm"] == region, "load_mw"
            ] *= hist_growth_factor

        # Don't grow load over years where we already have historical data
        years_growth = (
            settings["model_year"] - settings["regular_load_growth_start_year"]
        )

    else:
        years_growth = settings["model_year"] - settings["default_load_year"]

    load_growth_factor = {
        region: (1 + rate) ** years_growth for region, rate in load_growth_map.items()
    }

    for region in load_curves["region_id_epaipm"].unique():
        growth_factor = load_growth_factor[region]
        load_curves.loc[
            load_curves["region_id_epaipm"] == region, "load_mw"
        ] *= growth_factor

    return load_curves


def add_demand_response_resource_load(load_curves, settings):

    dr_path = Path(settings["input_folder"]) / settings["demand_response_fn"]
    dr_types = settings["demand_response_resources"][settings["model_year"]].keys()

    dr_curves = make_demand_response_profiles(dr_path, list(dr_types)[0], settings)

    if len(dr_types) > 1:
        for dr in dr_types[1:]:
            _dr_curves = make_demand_response_profiles(dr_path, dr, settings)
            dr_curves = dr_curves + _dr_curves

    for col in dr_curves.columns:
        try:
            load_curves.loc[:, col] += dr_curves[col].values
        except KeyError:
            pass

    return load_curves


def subtract_distributed_generation(load_curves, pudl_engine, settings):

    dg_profiles = make_distributed_gen_profiles(pudl_engine, settings)
    dg_profiles.index = dg_profiles.index + 1

    for col in dg_profiles.columns:
        load_curves.loc[:, col] = load_curves.loc[:, col] - (
            dg_profiles[col].values * 1 + settings["avg_distribution_loss"]
        )

    return load_curves


def load_usr_demand_profiles(settings):
    "Temp function to load user-generated demand profiles"
    from powergenome.external_data import make_usr_demand_profiles

    lp_path = settings["input_folder"] / settings["regional_load_fn"]
    hourly_load_profiles = make_usr_demand_profiles(lp_path, settings)

    return hourly_load_profiles


def make_final_load_curves(
    pudl_engine,
    settings,
    pudl_table="load_curves_epaipm",
    settings_agg_key="region_aggregations",
):
<<<<<<< HEAD
    load_curves_before_dg = make_load_curves(
        pudl_engine, settings, pudl_table, settings_agg_key
    )

    if settings.get("demand_response_fn"):
        load_curves_dr = add_demand_response_resource_load(
            load_curves_before_dg, settings
        )
=======
    # Check if regional loads are supplied by the user
    if settings.get("regional_load_fn"):
        logger.info("Loading regional demand profiles from user")
        load_curves_dr = load_usr_demand_profiles(settings)
        if not settings.get("regional_load_includes_demand_response"):
            if settings.get("demand_response_fn"):
                logger.info("Adding DR profiles to user regional demand")
                load_curves_dr = add_demand_response_resource_load(
                    load_curves_dr, settings
                )
            else:
                logger.warning(
                    "The settings parameter 'regional_load_includes_demand_response' "
                    f"is {settings.get('regional_load_includes_demand_response')}, so "
                    "a filename is expected for 'demand_response_fn' in the settings "
                    "file. No filename has been provided."
                )
>>>>>>> 177a0a4a
    else:
        load_curves_before_dg = make_load_curves(
            pudl_engine, settings, pudl_table, settings_agg_key
        )

        if settings.get("demand_response_fn"):
            load_curves_dr = add_demand_response_resource_load(
                load_curves_before_dg, settings
            )
        else:
            load_curves_dr = load_curves_before_dg

    if settings.get("distributed_gen_profiles_fn"):
        final_load_curves = subtract_distributed_generation(
            load_curves_dr, pudl_engine, settings
        )
    else:
        final_load_curves = load_curves_dr

    final_load_curves = final_load_curves.astype(int)

    return final_load_curves


def make_distributed_gen_profiles(pudl_engine, settings):
    """Create 8760 annual generation profiles for distributed generation in regions.
    Uses a distribution loss parameter in the settings file when DG generation is
    defined a fraction of delivered load.

    Parameters
    ----------
    dg_profiles_path : path-like
        Where to load the file from
    pudl_engine : sqlalchemy.Engine
        A sqlalchemy connection for use by pandas. Needed to create base load profiles.
    settings : dict
        User-defined parameters from a settings file

    Returns
    -------
    DataFrame
        Hourly generation profiles for DG resources in each region. Not all regions
        need to be accounted for.

    Raises
    ------
    KeyError
        If the calculation method specified in settings is not 'capacity' or 'fraction_load'
    """

    year = settings["model_year"]
    dg_profiles_path = (
        Path(settings["input_folder"]) / settings["distributed_gen_profiles_fn"]
    )

    hourly_norm_profiles = pd.read_csv(dg_profiles_path)
    profile_regions = hourly_norm_profiles.columns

    dg_calc_methods = settings["distributed_gen_method"]
    dg_calc_values = settings["distributed_gen_values"]

    assert (
        year in dg_calc_values
    ), f"The years in settings parameter 'distributed_gen_values' do not match the model years."

    for region in dg_calc_values[year]:
        assert region in set(profile_regions), (
            "The profile regions in settings parameter 'distributed_gen_values' do not\n"
            f"match the regions in {settings['distributed_gen_profiles_fn']} for year {year}"
        )

    if "fraction_load" in dg_calc_methods.values():
        regional_load = make_load_curves(pudl_engine, settings)

    dg_hourly_gen = pd.DataFrame(columns=dg_calc_methods.keys())

    for region, method in dg_calc_methods.items():
        region_norm_profile = hourly_norm_profiles[region]
        region_calc_value = dg_calc_values[year][region]

        if method == "capacity":
            dg_hourly_gen[region] = calc_dg_capacity_method(
                region_norm_profile, region_calc_value
            )
        elif method == "fraction_load":
            region_load = regional_load[region]
            dg_hourly_gen[region] = calc_dg_frac_load_method(
                region_norm_profile, region_calc_value, region_load, settings
            )
        else:
            raise KeyError(
                "The settings parameter 'distributed_gen_method' can only have key "
                "values of 'capapacity' or 'fraction_load' for each region.\n"
                f"The value in your settings file is {method}"
            )

    return dg_hourly_gen


def calc_dg_capacity_method(dg_profile, dg_capacity):
    """Calculate the hourly distributed generation in a single region when given
    installed capacity.

    Parameters
    ----------
    dg_profile : Series
        Hourly normalized generation profile
    dg_capacity : float
        Total installed DG capacity

    Returns
    -------
    Series
        8760 hourly generation
    """

    hourly_gen = dg_profile * dg_capacity

    return hourly_gen.values


def calc_dg_frac_load_method(dg_profile, dg_requirement, regional_load, settings):
    """Calculate the hourly distributed generation in a single region where generation
    required to be a fraction of total sales.

    Parameters
    ----------
    dg_profile : Series
        Hourly normalized generation profile
    dg_requirement : float
        The fraction of total sales that DG must constitute
    regional_load : Series
        Hourly load for a given region
    settings : dict
        User-defined parameters from a settings file

    Returns
    -------
    Series
        8760 hourly generation
    """

    annual_load = regional_load.sum()
    dg_capacity_factor = dg_profile.mean()
    distribution_loss = settings["avg_distribution_loss"]

    required_dg_gen = annual_load * dg_requirement * (1 - distribution_loss)
    dg_capacity = required_dg_gen / 8760 / dg_capacity_factor

    hourly_gen = dg_profile * dg_capacity

    return hourly_gen<|MERGE_RESOLUTION|>--- conflicted
+++ resolved
@@ -181,16 +181,6 @@
     pudl_table="load_curves_epaipm",
     settings_agg_key="region_aggregations",
 ):
-<<<<<<< HEAD
-    load_curves_before_dg = make_load_curves(
-        pudl_engine, settings, pudl_table, settings_agg_key
-    )
-
-    if settings.get("demand_response_fn"):
-        load_curves_dr = add_demand_response_resource_load(
-            load_curves_before_dg, settings
-        )
-=======
     # Check if regional loads are supplied by the user
     if settings.get("regional_load_fn"):
         logger.info("Loading regional demand profiles from user")
@@ -208,7 +198,6 @@
                     "a filename is expected for 'demand_response_fn' in the settings "
                     "file. No filename has been provided."
                 )
->>>>>>> 177a0a4a
     else:
         load_curves_before_dg = make_load_curves(
             pudl_engine, settings, pudl_table, settings_agg_key
